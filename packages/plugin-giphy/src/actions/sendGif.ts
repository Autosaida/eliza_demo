--- conflicted
+++ resolved
@@ -15,13 +15,7 @@
 import axios from "axios";
 import { debugLog } from "../utils/debug";
 import { validateGiphyConfig } from "../environment";
-<<<<<<< HEAD
-import { GifResponse, Gif } from "../types";
-=======
 import type { GifResponse, Gif } from "../types";
-import fs from "fs";
-import path from "path";
->>>>>>> a00f7237
 import crypto from "crypto";
 
 const sendGifTemplate = `Given the message, determine if a gif should be sent based on the content.
