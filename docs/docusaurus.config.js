// @ts-check
import { themes as prismThemes } from "prism-react-renderer";
/** @type {import('@docusaurus/types').Config} */
const config = {
  title: "eliza",
  tagline: "The flexible, scalable AI agent for everyone",
  favicon: "img/favicon.ico",
 
  // GitHub Pages Configuration
  url: "https://ai16z.github.io",
  baseUrl: "/eliza/",
  organizationName: "ai16z",
  projectName: "eliza",
  deploymentBranch: "gh-pages",
  trailingSlash: true,
  onBrokenLinks: "ignore",
  onBrokenMarkdownLinks: "warn",
  
  i18n: {
    defaultLocale: "en",
    locales: ["en"],
  },
  markdown: {
    mermaid: true,
  },
  themes: [
    '@docusaurus/theme-mermaid',
  ],
  plugins: [
    [
      "docusaurus-plugin-typedoc",
      {
        entryPoints: ["../packages/core/src/index.ts"],
<<<<<<< HEAD
        tsconfig: "../packages/core/tsconfig.json",
        out: "./docs/api",
=======
        tsconfig: "../tsconfig.json",
        out: "./api",
>>>>>>> 86c4ab27
        skipErrorChecking: true,
        
        // Documentation Enhancement Options
        excludeExternals: false,
        excludePrivate: true,
        excludeProtected: false,
        excludeInternal: false,
        excludeNotDocumented: false,
        
        // Output Formatting
        plugin: ['typedoc-plugin-markdown'],
        //theme: 'markdown',
        hideGenerator: true,
        cleanOutputDir: true,
        
        // Enhanced Navigation
        categoryOrder: [
          "Classes",
          "Interfaces",
          "Enumerations", 
          "Type Aliases",
          "Variables",
          "Functions"
        ],
        
        // Documentation Features
        includeVersion: true,
        sort: ["source-order"],
        gitRevision: 'main',
        readme: 'none',

        // Code Examples
        preserveWatchOutput: true,
        disableSources: false,
        
        // Validation Settings
        validation: {
          notExported: false,
          invalidLink: false,
          notDocumented: false
        },

        // File exclusions
        exclude: [
          "**/_media/**",
          "**/node_modules/@types/node/events.d.ts",
          "**/dist/**"
        ],

        // Build settings
        watch: false,
        treatWarningsAsErrors: false,
        treatValidationWarningsAsErrors: false
      },
    ],
    require.resolve("docusaurus-lunr-search"),
    [
      "@docusaurus/plugin-content-docs",
      {
        id: "api",
        path: "api",
        routeBasePath: "api",
        sidebarPath: "./sidebars.api.js",
      },
    ],
  ],
  presets: [
    [
      "classic",
      /** @type {import('@docusaurus/preset-classic').Options} */
      ({
        docs: {
          sidebarPath: "./sidebars.js",
          editUrl: "https://github.com/ai16z/eliza/tree/main/docs/",
          routeBasePath: "docs",
          exclude: ["**/_media/**"],  // Add exclude pattern here too
        },
        theme: {
          customCss: "./src/css/custom.css",
        },
      }),
    ],
  ],
  themeConfig:
    /** @type {import('@docusaurus/preset-classic').ThemeConfig} */
    ({
      // Rest of themeConfig remains the same
      colorMode: {
        defaultMode: 'dark',
        disableSwitch: false,
        respectPrefersColorScheme: true,
      },
      docs: {
        sidebar: {
          hideable: true,
          autoCollapseCategories: true,
        },
      },
      navbar: {
        title: "eliza",
        logo: {
          alt: "Eliza Logo",
          src: "img/favicon.ico",
        },
        items: [
          {
            type: "docSidebar",
            sidebarId: "tutorialSidebar",
            position: "left",
            label: "Documentation",
          },
          {
            type: "doc",
            docsPluginId: "api",
            position: "left",
            label: "API",
            docId: "index",
          },
          {
            href: "https://github.com/ai16z/eliza",
            label: "GitHub",
            position: "right",
          }
        ]
      },
      footer: {
        style: 'dark',
        links: [
          {
            title: 'Docs',
            items: [
              { 
                label: 'General',
                href: './'
              },
            ]
          },
          {
            title: 'Community',
            items: [
              {
                label: 'Discord',
                href: 'https://discord.gg/NQHKW7US'
              },
              {
                label: 'Twitter',
                href: 'https://twitter.com/pmairca'
              }
            ]
          },
          {
            title: 'More',
            items: [
              {
                label: 'GitHub',
                href: 'https://github.com/ai16z/eliza'
              }
            ]
          }
        ],
        copyright: `Copyright © ${new Date().getFullYear()} ai16z.ai`
      },
      prism: {
        theme: prismThemes.github,
        darkTheme: prismThemes.dracula
      }
    }),
};
export default config;<|MERGE_RESOLUTION|>--- conflicted
+++ resolved
@@ -31,13 +31,8 @@
       "docusaurus-plugin-typedoc",
       {
         entryPoints: ["../packages/core/src/index.ts"],
-<<<<<<< HEAD
-        tsconfig: "../packages/core/tsconfig.json",
-        out: "./docs/api",
-=======
         tsconfig: "../tsconfig.json",
         out: "./api",
->>>>>>> 86c4ab27
         skipErrorChecking: true,
         
         // Documentation Enhancement Options
