--- conflicted
+++ resolved
@@ -60,11 +60,8 @@
 import { nftGenerationPlugin } from "@elizaos/plugin-nft-generation";
 import { createNodePlugin } from "@elizaos/plugin-node";
 import { solanaPlugin } from "@elizaos/plugin-solana";
-<<<<<<< HEAD
 import { solanaAgentkitPlguin } from "@elizaos/plugin-solana-agentkit";
-=======
 import { storyPlugin } from "@elizaos/plugin-story";
->>>>>>> 865ba308
 import { suiPlugin } from "@elizaos/plugin-sui";
 import { TEEMode, teePlugin } from "@elizaos/plugin-tee";
 import { teeMarlinPlugin } from "@elizaos/plugin-tee-marlin";
